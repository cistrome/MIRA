--- conflicted
+++ resolved
@@ -51,40 +51,6 @@
 
     def forward(self, x):
         return torch.cat(x, self.dim)
-
-<<<<<<< HEAD
-
-class CovariateModel(nn.Module):
-
-    def __init__(self, 
-        dropout = 0.1, 
-        hidden = 64,*,
-        input_width,
-        output_width,
-        ):
-        super().__init__()
-
-        self.drop1 = nn.Dropout(0.)
-        self.dropout_rate = dropout
-        self.gamma = nn.Parameter(
-                torch.zeros(output_width)
-            )
-        self.network = nn.Sequential(
-            ConcatLayer(1),
-            nn.Linear(input_width, hidden, bias=False),
-            nn.BatchNorm1d(hidden),
-            nn.ReLU(),
-            nn.Dropout(0.05),
-            nn.Linear(hidden, output_width, bias=False),
-            nn.BatchNorm1d(output_width, affine=False)
-        )
-
-    def forward(self, Z, C):
-
-        return self.gamma * self.network((self.drop1(Z), C))
-=======
->>>>>>> 4239c8bb
-        
 
 class Mine(nn.Module):
 
