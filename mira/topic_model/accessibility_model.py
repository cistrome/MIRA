--- conflicted
+++ resolved
@@ -299,23 +299,13 @@
 
         return params
 
-<<<<<<< HEAD
     def get_dataloader(self, dataset, training = False, batch_size = 512):
-=======
-    def get_dataloader(self, dataset, training = False,
-            batch_size = 512):
->>>>>>> 35d59032
         
         if self.dataset_loader_workers == 0:
             logger.warn('Dataset loader allocated no extra workers. This will slow down training by ~50%.')
 
-<<<<<<< HEAD
-        return super().get_dataloader(dataset, training = training, 
-            batch_size = batch_size)
-=======
         return super().get_dataloader(dataset, training = training,
                         batch_size=batch_size)
->>>>>>> 35d59032
 
     def _argsort_peaks(self, topic_num):
         assert(isinstance(topic_num, int) and topic_num < self.num_topics and topic_num >= 0)
