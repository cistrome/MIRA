
import numpy as np
import matplotlib.pyplot as plt
import matplotlib.cm as cm
import matplotlib.colors as pltcolors
from mira.plots.base import map_colors
from matplotlib.patches import Patch
import warnings
from scipy.signal import savgol_filter
from sklearn.preprocessing import minmax_scale
import networkx as nx
from functools import partial
from mira.pseudotime.pseudotime import get_dendogram_levels, get_root_state, is_leaf
from mira.plots.base import map_plot
import mira.adata_interface.core as adi
import mira.adata_interface.plots as pli
from mira.plots.swarmplot import _plot_swarm_segment, _get_swarm_colors
import logging
logger = logging.getLogger(__name__)


def _plot_fill(is_top = False,*, ax, time, fill_top, fill_bottom, color, linecolor, linewidth, alpha = 1., orientation = 'h'):

    if orientation == 'v':
        ax.fill_betweenx(time, fill_top, fill_bottom, color = color, alpha = alpha)

        if not linecolor is None:
            ax.plot(fill_top, time, color = linecolor, linewidth = linewidth)
            if is_top:
                ax.plot(fill_bottom, time, color = linecolor, linewidth = linewidth)

    else:
        ax.fill_between(time, fill_top, fill_bottom, color = color, alpha = alpha)

        if not linecolor is None:
            ax.plot(time, fill_top, color = linecolor, linewidth = linewidth)
            if is_top:
                ax.plot(time, fill_bottom, color = linecolor, linewidth = linewidth)
        



def _plot_stream_segment(is_leaf = True, centerline = 0, window_size = 101,center_baseline = True, is_root = True,
        palette = 'Set3', linecolor = 'black', linewidth = 0.1, feature_labels = None, hide_feature_threshold = 0,
        hue_order = None, show_legend = True, max_bar_height = 0.6, legend_cols = 5, orientation = 'h',
        color = 'black', segment_connection = None,*, ax, features, pseudotime, **kwargs,):

    if (features.shape) == 1:
        features = features[:, np.newaxis]

    num_samples, num_features = features.shape
    max_windowsize = num_samples - 1
    if max_windowsize % 2 == 0:
        max_windowsize-=1

    if feature_labels is None:
        feature_labels = np.arange(num_features).astype(str)

    features = np.where(features < hide_feature_threshold, 0., features)

    features = features[np.argsort(pseudotime)] #sort by time
    features = savgol_filter(features, min(window_size, max_windowsize), 1, axis = 0) #smooth
    ascending_time = pseudotime[np.argsort(pseudotime)] #sort time

    features = np.cumsum(features, axis=-1)
    
    if center_baseline:
        baseline_adjustment = (features[:,-1]/2)[:, np.newaxis]
    else:
        baseline_adjustment = np.ones((features.shape[0], 1)) * -max_bar_height/2

    feature_fill_positions = features - baseline_adjustment + centerline
    feature_bottom = centerline - baseline_adjustment.reshape(-1)
    linecolor = linecolor if num_features > 1 else color
    
    plot_kwargs = dict(
        ax = ax, time = ascending_time, orientation = orientation,
        linecolor = linecolor, linewidth = linewidth
    )

    legend_params = dict(loc="upper center", bbox_to_anchor=(0.5, -0.05), frameon = False, ncol = legend_cols, 
                title_fontsize='x-large', fontsize='large', markerscale = 1)
    
    if num_features == 1:
        _plot_fill(is_top=True, fill_top= feature_fill_positions[:,0], fill_bottom = feature_bottom, color = color, **plot_kwargs)
    else:

        not_all_zeros = ~np.all(features <= hide_feature_threshold, axis = 0)

        for i, color in enumerate(
                map_colors(ax, feature_labels[::-1], add_legend = is_root and show_legend, 
                    hue_order = hue_order[::-1] if not hue_order is None else None, 
                    legend_kwargs = legend_params,
                          palette = palette)
            ):
            col_num = num_features - 1 - i
            if not_all_zeros[col_num]:
                _plot_fill(is_top = i == 0, fill_top= feature_fill_positions[:, col_num], fill_bottom = feature_bottom, 
                    color = color, **plot_kwargs)

    #box in borderlines
    ax.vlines(ascending_time[0], ymin = feature_bottom[0], ymax = feature_fill_positions[0, -1], 
        color = linecolor, linewidth = linewidth)

    ax.vlines(ascending_time[-1], ymin = feature_bottom[-1], ymax = feature_fill_positions[-1, -1], 
        color = linecolor, linewidth = linewidth)
    ax.axis('off')


def _plot_scatter_segment(is_leaf = True, centerline = 0, window_size = 101, is_root = True, size = 3, show_points = True,
        palette = 'Set3', linecolor = 'black', linewidth = 0.5, feature_labels = None, 
        hue_order = None, show_legend = True, legend_cols = 5, orientation = 'h',
        color = 'black', max_bar_height = 0.6, alpha = 1.,*, ax, features, pseudotime, **kwargs,):
    
    if (features.shape) == 1:
        features = features[:, np.newaxis]

    num_samples, num_features = features.shape
    max_windowsize = num_samples - 1
    if max_windowsize % 2 == 0:
        max_windowsize-=1

    if feature_labels is None:
        feature_labels = np.arange(num_features).astype(str)

    features = features[np.argsort(pseudotime)] #sort by time
    smoothed_features = savgol_filter(features, min(window_size, max_windowsize), 1, axis = 0) #smooth
    ascending_time = pseudotime[np.argsort(pseudotime)] #sort time

    #legend_params = dict(loc="center left", markerscale = 1, frameon = False, title_fontsize='x-large', fontsize='large',
    #                        bbox_to_anchor=(1.05, 0.5))

    legend_params = dict(loc="upper center", bbox_to_anchor=(0.5, -0.05), frameon = False, ncol = legend_cols, 
                title_fontsize='x-large', fontsize='large', markerscale = 1)

    min_time, max_time = pseudotime.min(), pseudotime.max()
    centerline -= max_bar_height/2
    
    def scatter(features, smoothed_features, _color):

        if orientation == 'v':
            if show_points:
                ax.scatter(
                    centerline + features,
                    ascending_time,
                    color = _color, s = size
                )

            ax.plot(
                smoothed_features + centerline,
                ascending_time,
                color = _color, linewidth = np.sqrt(size), alpha = alpha,
            )
            
            ax.hlines(min_time, xmin = centerline, xmax = centerline + max_bar_height, color = linecolor, linewidth = linewidth)
            ax.hlines(max_time, xmin = centerline, xmax = centerline + max_bar_height, color = linecolor, linewidth = linewidth)
            #ax.hlines(centerline, xmin = min_time, xmax = max_time, color = linecolor, linewidth = linewidth)

            ax.spines['right'].set_visible(False)
            ax.spines['bottom'].set_visible(False)
        else:
            if show_points:
                ax.scatter(
                    ascending_time,
                    centerline + features,
                    color = _color, s = size
                )

            ax.plot(
                ascending_time,
                smoothed_features + centerline,
                color = _color, linewidth = np.sqrt(size), alpha = alpha,
            )
            
            ax.vlines(min_time, ymin = centerline, ymax = centerline + max_bar_height, color = linecolor, linewidth = linewidth)
            ax.vlines(max_time, ymin = centerline, ymax = centerline + max_bar_height, color = linecolor, linewidth = linewidth)
            #ax.hlines(centerline, xmin = min_time, xmax = max_time, color = linecolor, linewidth = linewidth)

            ax.spines['right'].set_visible(False)
            ax.spines['top'].set_visible(False)
            #ax.spines['left'].set_visible(False)
            #ax.set(xticks = [], yticks = [])
            #ax.hlines(centerline, xmin = min_time, xmax = max_time, color = linecolor, linewidth = linewidth)
    
    if num_features == 1:
        scatter(features[:,0], smoothed_features[:,0], color)
        
    else:
        for i, color in enumerate(
                map_colors(ax, feature_labels[::-1], add_legend = is_root and show_legend, 
                    hue_order = hue_order[::-1] if not hue_order is None else None, 
                    legend_kwargs = legend_params,
                    palette = palette)
            ):
            scatter(features[:, num_features - 1 - i], smoothed_features[:, num_features - 1 - i], color)

    ax.axis('off')
            
def _plot_heatmap_segment(is_leaf = True, centerline = 0, window_size = 101, is_root = True,
        palette = 'inferno', linecolor = 'black', linewidth = 0.5, feature_labels = None, hue_order = None, show_legend = True, 
        color = 'black', max_bar_height = 0.6,*, ax, features, pseudotime, **kwargs,):
    
    if (features.shape) == 1:
        features = features[:, np.newaxis]

    num_samples, num_features = features.shape
    max_windowsize = num_samples - 1
    if max_windowsize % 2 == 0:
        max_windowsize-=1

    if feature_labels is None:
        feature_labels = np.arange(num_features).astype(str)

    features = features[np.argsort(pseudotime)] #sort by time
    #smoothed_features = savgol_filter(features, min(window_size, max_windowsize), 1, axis = 0) #smooth
    ascending_time = pseudotime[np.argsort(pseudotime)] #sort time

    optimal_num_bins = num_samples//window_size
    samples_per_bin = int(num_samples/optimal_num_bins + 1)

    sample_bin_num = np.arange(num_samples)//samples_per_bin
    num_bins = sample_bin_num[-1] + 1

    Y = np.linspace(centerline - max_bar_height/2, centerline + max_bar_height/2, num_features + 1)
    X = np.full(num_bins + 1, 0.)
    C = np.full((num_features, num_bins), 0.)

    for _bin in range(num_bins):
        bin_mask = sample_bin_num == _bin
        C[:, _bin] = np.nanmean(features[bin_mask, :], axis = 0)
        X[_bin] = ascending_time[bin_mask].min()
        X[_bin + 1] = ascending_time[bin_mask].max()

    C = minmax_scale(C, axis = -1)

    ax.pcolormesh(
        X, Y, np.flip(C, 0), cmap = palette, edgecolors = linecolor
    )

    if is_root:
        ax.set_yticks(Y[:-1] + (Y[1:] - Y[:-1])/2)
        ax.set_yticklabels(feature_labels[::-1])
        ax.set_xticks([])
    else:
        ax.set_yticks([])

    for spine in ['left','right','bottom','top']:
        ax.spines[spine].set_visible(False)
    
    ax.set(xlim = (pseudotime.min(), pseudotime.max() + 0.05))


def _plot_pseudotime_scale(*, ax, pseudotime, plot_bottom = 0):

    start, end = pseudotime.min(), pseudotime.max()
    base = plot_bottom
    ax.fill_between(
        [start, end], 
        [base, base + 0.1], 
        [base, base],
        color = 'lightgrey'
    )
    ax.text(1.005*end, base, 'Time', fontsize = 'large', ha = 'left')


def _plot_scaffold(is_leaf = True, centerline = 0, linecolor = 'lightgrey', linewidth = 1, lineage_name = '',*,
    segment_connection, ax, features, pseudotime, **kwargs):

    (prev_center, prev_maxtime), (curr_center, curr_maxtime) = segment_connection

    ax.vlines(prev_maxtime, ymin = prev_center, ymax = curr_center, color = linecolor, linewidth = linewidth)
    ax.hlines(curr_center, xmin = prev_maxtime, xmax = curr_maxtime, color = linecolor, linewidth = linewidth)

    if is_leaf:
        ax.text(pseudotime.max()*1.01, centerline, lineage_name, fontsize='x-large', ha = 'left')
        
    
def _build_tree(cell_colors = None, size = None, shape = None, max_bar_height = 0.75,*,
    ax, features, pseudotime, cluster_id, tree_graph, lineage_names, min_pseudotime, plot_fn):

    centerlines = get_dendogram_levels(tree_graph)
    source = get_root_state(tree_graph)
    nx_graph = nx.convert_matrix.from_numpy_array(tree_graph)

    max_times, min_times, min_centerline, max_centerline = {}, {}, np.inf, -np.inf
    max_times[source] = pseudotime.min()
    min_times[source] = pseudotime.min()

    has_plotted = False
    for i, (start_clus, end_clus) in enumerate(
            [(source, source), *nx.algorithms.traversal.bfs_edges(nx_graph, source)]
        ):

        centerline = centerlines[end_clus]

        segment_mask = cluster_id == lineage_names[end_clus]

        segment_features = features[segment_mask]
        segment_pseudotime = pseudotime[segment_mask]
        segment_cell_colors = None if cell_colors is None else cell_colors[segment_mask]

        if len(segment_features) > 0:
            
            max_times[end_clus] = segment_pseudotime.max()
            min_times[end_clus] = segment_pseudotime.min()
            pseudotime_range = segment_pseudotime.max() - segment_pseudotime.min()
            
            connection = ((centerlines[start_clus], max_times[start_clus]), 
                            (centerlines[end_clus], min_times[end_clus]))

            segment_is_leaf = is_leaf(tree_graph, end_clus)

            if segment_is_leaf and pseudotime_range < min_pseudotime:
                segment_pseudotime = (segment_pseudotime - segment_pseudotime.min()) * (min_pseudotime/pseudotime_range) + segment_pseudotime.min()

            plot_fn(features = segment_features, pseudotime = segment_pseudotime, is_leaf = segment_is_leaf, is_root = not has_plotted, ax = ax,
                centerline = centerline, lineage_name = lineage_names[end_clus], segment_connection = connection, cell_colors = segment_cell_colors)
            has_plotted = True

            min_centerline = min(min_centerline, centerline)
            max_centerline = max(max_centerline, centerline)

        else:
            max_times[end_clus] = pseudotime.min()
            min_times[end_clus] = pseudotime.min()

    plot_bottom = min_centerline - max_bar_height/2 - 0.3
    ax.set(ylim = (plot_bottom, max_centerline + max_bar_height/2 + 0.15))

    return plot_bottom


def _normalize_numerical_features(features, enforce_max = None, *, clip, scale_features, max_bar_height, style, split):

    if not clip is None:
        means, stds = features.mean(0, keepdims = True), features.std(0, keepdims = True)
        clip_min, clip_max = means - clip*stds, means + clip*stds
        features = np.clip(features, clip_min, clip_max)

    features_min, features_max = features.min(0, keepdims = True), features.max(0, keepdims = True)

    if scale_features:
        features = (features - features_min)/(features_max - features_min) #scale relative heights of features
    else:
        features = features-features_min 

    features = np.maximum(features, 0) #just make sure no vals are negative

    if style == 'stream' and not split:
        height_normalizer = (features.sum(-1).max())
    else:
        height_normalizer = features.max(0)

    features = features/height_normalizer * max_bar_height

    if not enforce_max is None:
        features*=(features_max - features_min)/enforce_max

    return features
    

@adi.wraps_functional(pli.fetch_streamplot_data, adi.return_output,
    ['group_names','features','pseudotime','group','tree_graph', 'feature_labels']
)
def plot_stream(style = 'stream', split = False, log_pseudotime = True, scale_features = False, order = 'ascending',
    title = None, show_legend = True, legend_cols = 5, max_bar_height = 0.6, size = None, max_swarm_density = 1e5, hide_feature_threshold = 0,
    palette = None, color = 'black', linecolor = 'black', linewidth = None, hue_order = None, pseudotime_triangle = True,
    scaffold_linecolor = 'lightgrey', scaffold_linewidth = 1, min_pseudotime = -1, orientation = 'h',
    figsize = (10,5), ax = None, plots_per_row = 4, height = 4, aspect = 1.3, tree_structure = True,
    center_baseline = True, window_size = 101, clip = 10, alpha = 1., vertical = False, enforce_max = None,
    feature_labels = None, group_names = None, tree_graph = None,*, features, pseudotime, group):
    '''

    Plot a streamgraph representation of a differentiation or continuous process.
    Modifying the parameters produces variations of the streamgraph for making different
    sorts of comparisons. The available modes are:
        
    * stream - 3 to 20 continous features
    * swarm - one discrete feature
    * line and scatter - comparing modalities for one feature
    * heatmap - 20 or more continous features, no lineage tree

    .. note::

        To plot a stream graph, you must first perform lineage inference on the
        data using the :ref:`mira.time </api.rst#Pseudotime>` API.

    
    Parameters
    ----------

    data : list[str] or str
        Which data features of dataframe to plot. If str, plots one feature.
        If list, plots each feature. The feature may be the name of a gene or
        a cell-level attribute in the `.obs` dataFrame. 
    layers : list[str] or str
        Which layer of dataframe to plot for a given attribute. If str, all features
        provided in `data` will be found in the same layer. If list, must provide a
        list where each element is a layer that is the same length as `data`. For 
        features that are in `.obs`, any layer name may be provided. To plot two 
        attributes for the same gene, for example, expression and accessibility,
        list that gene twice in `data`, then specify the two layers to use.
    style : {"stream", "swarm", "heatmap", "line", "scatter"}, default = "stream"
        Style to plot data. The attributes and advantages of each style are outlined 
        in the *Notes* section.
    scale_features : boolean, default = False
        Independently scale each feature to the range [0,1]. Enables comparisons of
        feature trends with different magnitudes.
    split : boolean, defaut = False
        Whether to split each feature into its own plot. By default, stream, scatter,
        and line mode will plot multiple features on the same plot. Setting `split` to
        True will create a separate plot for each feature. This feature is not available
        for heatmaps, and is enforced behavior for swarms.
    order : {"ascending", "descending", None}, default = "ascending"
        Ascending order plots features in the order at which they peak in terms of 
        pseudotime, so feature that peak earlier will appear first on the plot. Vice-
        versa for descending order. Setting `order` to None will plot features in the
        order they are provided to `data`.
    window_size : { i | i > 0, i is odd }, default = 101
        Odd integer number. Used for smoothing of data for streams, lines, and 
        scatter plots. Used as the number of cells to aggregate per column
        in heatmap mode. Increasing this parameter will produce smoother plots.
    clip : float > 0, default = 10
        Values of feature *x* are clipped to be within the bounds of mean(x) +/- clip * std(x).
        This trims in outliers and reduces their effect on smoothing. This is useful for 
        noisy data.
    tree_structure : boolean, default = True
        Whether to plot the lineage tree structure of the data. This is disabled
        for heatmap mode. If set to False, this will not required that you have
        conducted lineage inference on the data, only that you have some
        sort of time assigned to each cell.

    Plot Aesthetics

    max_bar_height : float (0, 1), default = 0.6
        The amount of space occupied by the stream/scatter/line/swarm at its maximum
        magnitude. A `max_bar_height` of 1 will fill all available space with no 
        room between lineages.
    size : float > 0 or None, default = None
        Size of dots for swarm or scatter plots. Default of None will use defaults
        from swarmplot and scatterplot sub functions.
    max_swarm_density : float > 0, default = 1e5
        Maximum number of points per pseudotime on swarmplot. Reducing this parameter
        reduces the number of points to draw and speeds up plotting. This parameter may
        also be adjusted to prevent points from overflowing into the gutters of swarm
        segments.
    hide_feature_threshold : float >= 0, < 1, default = 0.
        If a feature comprises less than this fraction of the magnitude of the plot at
        some timepoint, hide that feature. This is useful when plotting streams with 
        many features, many of which are close to zero at any given time. Increasing this 
        parameter above 0. will hide those features and declutter the plot. 
    linewidth : float > 0 or None, default = None
        Width of elements colored by `linecolor`. Default of None differs to 
        style-specific default values.
    scaffold_linewidth : float > 0, default = 1
        Linewidth of scaffold
    pseudotime_triange : boolean, default = True
        Whether to plot the triange marking the pseudotime axis at bottom of plot.

    Pseudotime Options

    pseudotime_key : str, default = 'mira_pseudotime',
        Which key in `.obs` to use for the pseudotime for each cell (x-axis of plot). 
        Sometimes, the pseudotime calculated by the `mira.time` API may be inconvenient for
        plotting because segments of the lineage tree may have unweildy lengths. You
        can use your own pseudotime metric or transformation by specifying which column
        in `.obs` to find it.
    log_pseudotime : boolean, default = True
        Diffusion pseudotime increases exponentially with distance from the root. Log
        pseudotime compresses the upper ranges of pseudotime and typically yields more
        balanced plots.
    min_pseudotime : float > 0, default = 0.05
        This parameter ensures no segment on the lineage tree is shorter in 
        pseudotime than the value provided. If a certain segment of the lineage 
        tree is too short to be visualized, it may be increased.

    Coloring

    palette : str, list[str], or None; default = None
        Palette of plot. Default of None will set `palette` to the style-specific default.
    color : str, default = "black"
        When only plotting one feature, streams, lines, or scatters, are colored by this
        parameter rather than `palette`. This behavior is similar to matplotlib.
    linecolor : str, default = "black"
        Color of edges of plots, including outline of streams, scatters, and swarms.
    scaffold_linecolor : str, default = "lightgrey"
        Color of lineage tree scaffold
    hue_order : list[str] or None, default = None
        Order to assign hues to features provided by `data`. Works similarly to
        hue_order in seaborn. User must provide list of features corresponding to 
        the order of hue assignment. 
<<<<<<< HEAD

    Plot Specifications
    
    title : str or None, default = None
        Title of figure
    show_legend : boolean, default = True
        Show figure legend
    legend_cols : int, default = 5
        Number of columns for horizontal legend.
=======
    pseudotime_triange : boolean, default = True
        Whether to plot the triange marking the pseudotime axis at bottom of plot.
    scaffold_linecolor : str, default = "lightgrey"
        Color of lineage tree scaffold
    scaffold_linewidth : float > 0, default = 1
        Linewidth of scaffold
    min_pseudotime : float > 0, default = 0.05
        This parameter ensures no segment on the lineage tree is shorter in 
        pseudotime than the value provided. If a certain segment of the lineage 
        tree is too short to be visualized, it may be increased.
>>>>>>> dfcfd50a
    figsize : tuple(float, float), default = (7,4)
        Size of figure
    ax : matplotlib.pyplot.axes, deafult = None
        Provide axes object to function to add streamplot to a subplot composition,
        et cetera. If no axes are provided, they are created internally.
    plots_per_row : int > 0, default = 4
        Number of plots per row when in swarm mode or when `split` is True.
    height : flaot > 0, default = 4
        Height of plot when split. Otherwise, function uses `figsize`.
    aspect : float > 0, default 1.3
        Apsect ratio of split plots
    
    Other Parameters
    ----------------
    alpha : float in [0,1], defaut = 1
        Transparency of plot elements.
    vertical : boolean, default = False
        Does not currently do anything.
    tree_graph_key : str, deafult = 'connectivities_tree', 
        Which key in `.uns` to find the connectivities tree between lineage tree segments.
        Contains a np.ndarray of shape (2*n_tree_states - 1, 2*n_tree_states - 1) with 
        elements equal to one at index i,j meaning tree_state j is a descendent of i.
        This is found by `mira.time.get_tree_structure`, but may be manually encoded.
    group_names_key = 'tree_state_names',
        Which key in `.uns` to find the names of the tree states corresponding to columns
        and rows of `tree_graph_key`.
    group_key = 'tree_states',
        Which column in `.obs` to find the cell membership to particular tree states.

    Examples
    --------

    .. doctestsetup::
        >>> import mira
        >>> import anndata
        >>> import matplotlib.pyplot as plt
        >>> adata = anndata.read_h5ad('/Users/alynch/projects/multiomics/mira/mira/data/shareseq/hf_minimal.h5ad')
        >>> adata = adata[adata.obs.mira_pseudotime > 6]

    **Plotting topics.** Plot the composition of topics along a differentiation.
    Here `hide_feature_threshold` hides topics which aren't contributing to the
    cell composition. This significantly cleans up the plot.

    .. plot::
        :context: close-figs
        :include-source: True

        >>> topics = [6,9,10,5,4,22,7]
        >>> mira.pl.plot_stream(adata, data = ["topic_" + str(i) for i in topics], style = "stream",
        ...    hide_feature_threshold = 0.03, window_size = 301, max_bar_height = 0.8, 
        ...    palette = "Set3", legend_cols = 4, log_pseudotime = False) # doctest: +SKIP
        >>> plt.show()

    **Comparing expression and accessibility.** We provide the gene "LEF1" to
    `data` twice, then indicate to MIRA to plot the expression, then accessibility
    of "LEF1". We set `order` to `None` so that the provided palette always matches 
    with the correct mode. We also set `scale_features` to `True` so that we can
    compare trends instead of absolute magnitudes.

    .. plot::
        :context: close-figs
        :include-source: True

        >>> mira.pl.plot_stream(adata, data = ["LEF1","LEF1"], style = "line",
        ...    layers = ["expression","accessibility"], window_size = 301, max_bar_height = 0.8,
        ...    palette = ["red","black"], order = None, scale_features = True, figsize=(5,3),
        ...    clip = 3, log_pseudotime = False)
        >>> plt.show()

    **Plotting cluster membership using swarm mode.** Swarm mode is useful
    for plotting discrete features.

    .. plot::
        :context: close-figs
        :include-source: True

        >>> adata.obs.true_cell = adata.obs.true_cell.astype(str)
        >>> mira.pl.plot_stream(adata, data = "true_cell", style = "swarm", palette = "Set2",
        ...     max_swarm_density = 2000, max_bar_height = 0.8, size = 5, log_pseudotime = False)
        >>> plt.show()

    **Visualizing marker genes.** Each gene is plotted on its own stream.

    .. plot::
        :context: close-figs
        :include-source: True

        >>> mira.pl.plot_stream(adata, data = ["LEF1","WNT3","CTSC"], style = "stream", 
        ...     color = "black", split = True, layers = "smoothed", clip = 2, 
        ...     scale_features=True, log_pseudotime = False)
        >>> plt.show()

    
    **Using heatmap mode.** Note that heatmap mode does not contain lineage tree information,
    so it is best to subset the tree down to one lineage. You can do this by subsetting
    the input data to only contain cells along the path you want to see.

    Below, the boolean mask `adata.obs.tree_states.str.contains("Cortex")` selects for
    cells whose `tree_state` attribute indicates that cell is upstream of the cortex 
    lineage. 

    .. plot::
        :context: close-figs
        :include-source: True

        >>> mira.pl.plot_stream(adata[adata.obs.tree_states.str.contains("Cortex")], 
        ...     layers = "smoothed", data = ["LGR5","EDAR","LEF1","WNT3"], style = "heatmap",
        ...     window_size = 101, scale_features=True, tree_structure = False, figsize=(7,3),
        ...     log_pseudotime = False)
        >>> plt.show()

    You can subset cells using more complicated filters. For example, all cells which
    may differentiate to Cortex or Medulla, but not the IRS:

    .. plot::
        :context: close-figs
        :include-source: True

        >>> mira.pl.plot_stream(adata[adata.obs.tree_states.str.contains("Cortex|Medulla") 
        ...     & ~adata.obs.tree_states.str.contains("IRS")], layers = "smoothed",
        ...     data = ["DSG4","SOAT1","LEF1"], style = "stream", window_size = 301,
        ...     scale_features = True, palette='Set2', linewidth=0.5, clip = 3)
        >>> plt.show()

    Finally, you can create plots without lineage structure by setting *tree_structure*
    to *False*. This creates a more traditional 2-dimensional plot, showing, for example,
    the levels of *Lgr5* and *Lef1* along the path from **ORS** to **Cortex** cells:

    .. plot::
        :context: close-figs
        :include-source: True

        >>> mira.pl.plot_stream(adata[adata.obs.tree_states.str.contains('Cortex')], 
        ...     data = ['LEF1','LGR5'], layers = 'smoothed', log_pseudotime=False,
        ...     style = 'scatter', window_size = 301, tree_structure=False,
        ...     palette=['black','red'], max_bar_height=0.99, size = 3)
        >>> plt.show()

    '''

    assert(isinstance(max_bar_height, float) and max_bar_height > 0 and max_bar_height <= 1)
    assert(isinstance(features, np.ndarray))
    assert(style in ['line','scatter','stream','swarm', 'heatmap'])
    if orientation == 'v':
        pseudotime_triangle = False
        assert(not tree_structure)

    show_points = True
    if style == 'line':
        style = 'scatter'
        show_points = False

    if not style == 'swarm':
        assert(np.issubdtype(features.dtype, np.number)), 'Only "swarm" style can plot categorical/non-numeric data.'
    
    if len(features.shape) == 1:
        features = features[:,np.newaxis]
    assert(len(features.shape) == 2)
    num_features = features.shape[-1]
    
    if np.issubdtype(features.dtype, np.number):
        features = _normalize_numerical_features(features, clip = clip, split = split, enforce_max=enforce_max,
            scale_features = scale_features, max_bar_height = max_bar_height, style = style)
    
    if group_names is None:
        if not tree_graph is None:
            group_names = list(np.arange(tree_graph.shape[-1]).astype(str))

    if style == 'heatmap' and tree_structure:
        logger.warn('"tree_structure" is not available in heatmap mode. Set "tree_structure" to False.')

    if tree_graph is None or style == 'heatmap':
        tree_structure = False

    if not tree_structure:
        max_bar_height = 1.0

    if feature_labels is None:
        feature_labels = np.arange(features.shape[-1]).astype(str)
    feature_labels = np.array(feature_labels)

    if log_pseudotime:
        pseudotime = np.log(pseudotime+ 1)

    if not order is None:
        feature_order = np.argsort(
            pseudotime[features.argmax(0)]
        )

        if order == 'descending':
            feature_order = feature_order[::-1]

        feature_labels = feature_labels[feature_order]
        features = features[:, feature_order]

    segment_kwargs = dict(
        window_size = window_size, center_baseline = center_baseline, hide_feature_threshold = hide_feature_threshold, legend_cols = legend_cols,
        palette = palette, linecolor = linecolor, linewidth = linewidth, hue_order = hue_order, show_legend = show_legend, alpha = alpha,
        color = color, size = size, max_bar_height = max_bar_height, max_swarm_density = max_swarm_density, show_points = show_points, 
        orientation = orientation,
    )
    segment_kwargs = {k : v for k, v in segment_kwargs.items() if not v is None} #eliminate None values to allow segment functions to fill default values
    
    scaffold_kwargs = dict(linecolor = scaffold_linecolor, linewidth = scaffold_linewidth)

    build_tree_kwargs = dict(pseudotime = pseudotime, cluster_id = group, tree_graph = tree_graph,
            lineage_names = group_names, min_pseudotime = min_pseudotime, max_bar_height = max_bar_height)
    
    if style == 'stream':
        plot_fn = _plot_stream_segment
    elif style == 'scatter':
        plot_fn = _plot_scatter_segment
    elif style == 'swarm':
        plot_fn = _plot_swarm_segment
    elif style == 'heatmap':
        plot_fn = _plot_heatmap_segment

    def make_plot(ax, features):
        
        cell_colors = None
        if style == 'swarm':
            cell_colors = _get_swarm_colors(ax = ax, palette = palette, features = features[:,0],
                show_legend = show_legend, hue_order = hue_order)
            build_tree_kwargs['cell_colors'] = cell_colors

        scaffold_fn = partial(_plot_scaffold, **scaffold_kwargs)
        segment_fn = partial(plot_fn, feature_labels = feature_labels, **segment_kwargs)
        
        plot_bottom = -max_bar_height/2 - 0.3
        if tree_structure:
            _build_tree(**build_tree_kwargs, features = features, ax = ax, plot_fn=scaffold_fn)
            plot_bottom = _build_tree(**build_tree_kwargs, features = features, ax = ax, plot_fn=segment_fn)
            
        else:
            segment_fn(features = features, pseudotime = pseudotime, is_leaf = False, ax = ax, max_bar_height = max_bar_height,
                centerline = 0, lineage_name = '', segment_connection = None, is_root = True, cell_colors = cell_colors)

            if orientation == 'h':
                ax.set(ylim = (plot_bottom, max_bar_height/2 + 0.15))
            else:
                ax.set(xlim = (-max_bar_height/2, max_bar_height/2))
                #ax.set(ylim = (pseudotime.min() - 0.05, pseudotime.max() + 0.05))
                ax.invert_yaxis()
        
        if pseudotime_triangle:
            _plot_pseudotime_scale(ax = ax, pseudotime = pseudotime, plot_bottom = plot_bottom)

    fig = None

    if num_features == 1 or (not split and style in ['stream','scatter','heatmap']):
        
        if ax is None:
            fig, ax = plt.subplots(1,1,figsize=figsize)

        make_plot(ax, features)

        if not title is None:
            ax.set_title(str(title), fontdict= dict(fontsize = 'x-large'))

    else:
        
        def map_stream(ax, features, label):
            make_plot(ax, features[:, np.newaxis])
            ax.set_title(str(label), fontdict= dict(fontsize = 'x-large'))
            
        fig,ax = map_plot(map_stream, list(zip(features.T, feature_labels)), plots_per_row= plots_per_row, height= height, aspect= aspect,
                        vertical = vertical)
        if not title is None:
            fig.suptitle(title, fontsize = 16)

    plt.tight_layout()

    if not fig is None:
        return fig, ax
    else:
        return ax

if __name__ == "__main__":
    import doctest
    doctest.testmod()<|MERGE_RESOLUTION|>--- conflicted
+++ resolved
@@ -489,7 +489,6 @@
         Order to assign hues to features provided by `data`. Works similarly to
         hue_order in seaborn. User must provide list of features corresponding to 
         the order of hue assignment. 
-<<<<<<< HEAD
 
     Plot Specifications
     
@@ -499,18 +498,6 @@
         Show figure legend
     legend_cols : int, default = 5
         Number of columns for horizontal legend.
-=======
-    pseudotime_triange : boolean, default = True
-        Whether to plot the triange marking the pseudotime axis at bottom of plot.
-    scaffold_linecolor : str, default = "lightgrey"
-        Color of lineage tree scaffold
-    scaffold_linewidth : float > 0, default = 1
-        Linewidth of scaffold
-    min_pseudotime : float > 0, default = 0.05
-        This parameter ensures no segment on the lineage tree is shorter in 
-        pseudotime than the value provided. If a certain segment of the lineage 
-        tree is too short to be visualized, it may be increased.
->>>>>>> dfcfd50a
     figsize : tuple(float, float), default = (7,4)
         Size of figure
     ax : matplotlib.pyplot.axes, deafult = None
